resource_types:
- name: registry-image-beta
  type: registry-image
  source: {repository: concourse/registry-image-resource}

- name: gcs
  type: registry-image
  source: {repository: frodenas/gcs-resource}

- name: bosh-release
  type: registry-image
  source: {repository: dpb587/bosh-release-resource}

- name: bosh-deployment
  type: registry-image
  source: {repository: cloudfoundry/bosh-deployment-resource}

- name: github-release
  type: registry-image
  source: {repository: concourse/github-release-resource}

- name: semver
  type: registry-image
  source: {repository: concourse/semver-resource}

- name: s3
  type: registry-image
  source: {repository: concourse/s3-resource}

- name: bosh-io-release
  type: registry-image
  source: {repository: concourse/bosh-io-release-resource}

- name: bosh-io-stemcell
  type: registry-image
  source: {repository: concourse/bosh-io-stemcell-resource}

- name: cf
  type: registry-image
  source: {repository: concourse/cf-resource}

groups:
- name: develop
  jobs:
  - unit
  - lint
  - dev-image
  - testflight
  - watsjs
  - rc
  - build-rc
  - bin-smoke

- name: k8s
  jobs:
  - k8s-smoke

- name: bosh
  jobs:
  - bosh-bump
  - bosh-smoke
  - bosh-topgun
  - bosh-prod-deploy
  - merge-cbd

- name: images
  jobs:
  - unit-image

- name: publish
  jobs:
  - push-docs

- name: workers
  jobs:
  - install-windows-deps

jobs:
- name: unit-image
  public: true
  serial: true
  plan:
  - aggregate:
    - get: concourse
      resource: unit-dockerfile
      trigger: true
    - get: builder
  - task: build
    image: builder
    privileged: true
    config:
      platform: linux
      params:
        REPOSITORY: concourse/unit
        CONTEXT: concourse/ci/dockerfiles/unit
      inputs: [{name: concourse}]
      outputs: [{name: image}]
      caches: [{path: cache}]
      run: {path: build}
  - put: unit-image
    params: {image: image/image.tar}

- name: unit
  public: true
  serial: true
  plan:
  - aggregate:
    - get: concourse
      trigger: true
    - get: unit-image
      trigger: true
  - task: yarn-test
    image: unit-image
    file: concourse/ci/tasks/yarn-test.yml
  - aggregate:
    - task: unit
      image: unit-image
      file: concourse/ci/tasks/unit.yml
      input_mapping: {concourse: built-concourse}
      timeout: 1h
    - task: fly-darwin
      file: concourse/ci/tasks/fly-darwin.yml
      timeout: 1h
    - task: fly-windows
      file: concourse/ci/tasks/fly-windows.yml
      timeout: 1h

- name: lint
  public: true
  serial: true
  plan:
  - aggregate:
    - get: concourse
      trigger: true
  - task: golang-lint
    file: concourse/ci/tasks/golang-lint.yml

- name: dev-image
  public: true
  serial: true
  plan:
  - aggregate:
    - get: concourse
      trigger: true
    - get: unit-image
      trigger: true
<<<<<<< HEAD
=======
      passed: [unit]
>>>>>>> 9a60628e
    - get: gdn
      trigger: true
    - get: dumb-init
      trigger: true
    - get: mock-resource
      trigger: true
    - get: registry-image-resource
      trigger: true
    - get: git-resource
      trigger: true
    - get: time-resource
      trigger: true
    - get: builder
  - task: yarn-build
    image: unit-image
    file: concourse/ci/tasks/yarn-build.yml
  - task: build
    image: builder
    privileged: true
    input_mapping: {concourse: built-concourse}
    config:
      platform: linux
      params:
        REPOSITORY: concourse/dev
        DOCKERFILE: concourse/ci/dockerfiles/dev/Dockerfile
      inputs:
      - name: concourse
      - name: dumb-init
      - name: gdn
      - name: mock-resource
      - name: registry-image-resource
      - name: time-resource
      - name: git-resource
      outputs: [{name: image}]
      run: {path: build}
  - put: dev-image
    params: {image: image/image.tar}
    get_params: {format: oci}

- name: testflight
  public: true
  max_in_flight: 2
  plan:
  - aggregate:
    - get: concourse
      passed: [unit, dev-image]
      trigger: true
    - get: unit-image
<<<<<<< HEAD
      passed: [unit, dev-image]
=======
      passed: [dev-image]
>>>>>>> 9a60628e
      trigger: true
    - get: dev-image
      passed: [dev-image]
      params: {format: oci}
    - get: postgres-image
      params: {format: oci}
  - task: testflight
    image: unit-image
    privileged: true
    timeout: 1h
    file: concourse/ci/tasks/docker-compose-testflight.yml
    params: {DOCKERFILE: ci/dockerfiles/dev-test/Dockerfile}

- name: watsjs
  public: true
  max_in_flight: 2
  plan:
  - aggregate:
    - get: concourse
      passed: [unit, dev-image]
      trigger: true
    - get: unit-image
<<<<<<< HEAD
      passed: [unit, dev-image]
=======
      passed: [dev-image]
>>>>>>> 9a60628e
      trigger: true
    - get: dev-image
      passed: [dev-image]
      params: {format: oci}
    - get: postgres-image
      params: {format: oci}
  - task: watsjs
    image: unit-image
    privileged: true
    timeout: 1h
    file: concourse/ci/tasks/docker-compose-watsjs.yml
    params: {DOCKERFILE: ci/dockerfiles/dev-test/Dockerfile}

- name: k8s-smoke
  public: true
<<<<<<< HEAD
  serial: true
  plan:
  - aggregate:
    - get: concourse
      passed: [unit, dev-image]
      trigger: true
    - get: unit-image
      passed: [unit, dev-image]
=======
  max_in_flight: 1
  plan:
  - aggregate:
    - get: concourse
      passed: [dev-image]
>>>>>>> 9a60628e
      trigger: true
    - get: dev-image
      passed: [dev-image]
      params: {format: oci}
<<<<<<< HEAD
=======
    - get: unit-image
      passed: [dev-image]
      trigger: true
>>>>>>> 9a60628e
    - get: charts
  - task: terraform-k8s-smoke
    file: concourse/ci/tasks/terraform-smoke.yml
    params:
      GCP_PROJECT: cf-concourse-production
      GCP_KEY: ((concourse_smoke_gcp_key))
      SSH_KEY: ((concourse_smoke_ssh_key))
      DEPLOYMENT: k8s-smoke
  - task: deploy
    file: concourse/ci/tasks/k8s-deploy.yml
    params:
     KUBE_CONFIG: ((kube_config))
     RELEASE_NAME: concourse-testflight
     CONCOURSE_IMAGE: concourse/dev
     CONCOURSE_DIGEST_FILE: dev-image/digest
    input_mapping: {endpoint-info: outputs}
  - task: smoke
    image: unit-image
    file: concourse/ci/tasks/smoke.yml
    input_mapping: {endpoint-info: outputs}

- name: rc
  public: true
  serial_groups: [version]
  plan:
  - aggregate:
    - get: concourse
      passed: [testflight, watsjs]
      trigger: true
    - get: dev-image
      trigger: true
      passed: [testflight, watsjs]
    - get: unit-image
      passed: [testflight, watsjs]
      trigger: true
  - put: version
    params: {pre: rc}

- name: build-rc
  public: true
  serial: true
  plan:
  - aggregate:
    - get: concourse
      passed: [rc]
      trigger: true
    - get: unit-image
      passed: [rc]
      trigger: true
    - get: dev-image
      passed: [rc]
      trigger: true
    - get: version
      passed: [rc]
      trigger: true
    - get: final-version
      resource: version
      passed: [rc]
      params: {bump: final}
  - aggregate:
    - task: fly-linux
      file: concourse/ci/tasks/fly-build-linux.yml
    - task: fly-windows
      file: concourse/ci/tasks/fly-build-windows.yml
    - task: fly-darwin
      file: concourse/ci/tasks/fly-build-darwin.yml
  - task: hoist-linux-dependencies
    image: dev-image
    file: concourse/ci/tasks/hoist-linux-dependencies.yml
  - task: yarn-build
    image: unit-image
    file: concourse/ci/tasks/yarn-build.yml
  - aggregate:
    - task: concourse-linux
      image: unit-image
      file: concourse/ci/tasks/concourse-build-linux.yml
      input_mapping: {concourse: built-concourse}
    - task: concourse-windows
      file: concourse/ci/tasks/concourse-build-windows.yml
      input_mapping: {concourse: built-concourse}
    - task: concourse-darwin
      file: concourse/ci/tasks/concourse-build-darwin.yml
      input_mapping: {concourse: built-concourse}
  - task: zero-out-huge-stuff
    config:
      platform: linux

      image_resource:
        type: registry-image
        source: {repository: busybox}

      outputs:
      - name: dev-image
      - name: unit-image
      - name: fly-linux
      - name: fly-windows
      - name: fly-darwin
      - name: gdn
      - name: resource-types

      run:
        path: echo
        args: ["Having https://github.com/concourse/concourse/issues/1202 would be nice!"]
  - aggregate:
    - put: linux-rc
      params: {file: concourse-linux/concourse-*.tgz}
    - put: windows-rc
      params: {file: concourse-windows/concourse-*.zip}
    - put: darwin-rc
      params: {file: concourse-darwin/concourse-*.tgz}

- name: bin-smoke
  public: true
  serial: true
  plan:
  - aggregate:
    - get: concourse
      passed: [build-rc]
      trigger: true
    - get: version
      passed: [build-rc]
      trigger: true
    - get: linux-rc
      passed: [build-rc]
      trigger: true
    - get: unit-image
      passed: [build-rc]
      trigger: true
  - task: terraform-smoke
    file: concourse/ci/tasks/terraform-smoke.yml
    params:
      GCP_PROJECT: cf-concourse-production
      GCP_KEY: ((concourse_smoke_gcp_key))
      SSH_KEY: ((concourse_smoke_ssh_key))
      DEPLOYMENT: smoke
  - task: smoke
    image: unit-image
    file: concourse/ci/tasks/smoke.yml
    input_mapping: {endpoint-info: outputs}

- name: bosh-bump
<<<<<<< HEAD
  public: true
=======
>>>>>>> 9a60628e
  serial: true
  plan:
  - aggregate:
    - get: concourse
<<<<<<< HEAD
      passed: [bin-smoke]
      trigger: true
    - get: unit-image
=======
>>>>>>> 9a60628e
      passed: [bin-smoke]
      trigger: true
    - get: unit-image
      passed: [bin-smoke]
      trigger: true
    - get: version
      passed: [bin-smoke]
      trigger: true
    - get: linux-rc
      passed: [build-rc, bin-smoke]
      trigger: true
    - get: windows-rc
      passed: [build-rc]
      trigger: true
    - get: concourse-release-repo
  - task: bump-concourse-blobs
    file: concourse/ci/tasks/bump-concourse-blobs.yml
    image: unit-image
    params: {GCP_JSON_KEY: ((concourse_artifacts_json_key))}
  - put: concourse-release-repo
    params: {repository: bumped-concourse-release-repo}

- name: bosh-smoke
  public: true
  serial: true
  plan:
  - aggregate:
    # these don't trigger, to ensure that the job gets triggered by
    # concourse-release, which is unfortunately decoupled from the resource
    # that we 'put' to.
    - get: concourse
      passed: [bosh-bump]
<<<<<<< HEAD
    - get: unit-image
      passed: [bosh-bump]
=======
      trigger: true
    - get: unit-image
      passed: [bosh-bump]
      trigger: true
>>>>>>> 9a60628e
    - get: version
      passed: [bosh-bump]
      trigger: true
    - get: concourse-release
      trigger: true
    - get: postgres-release
      trigger: true
    - get: bpm-release
      trigger: true
    - get: gcp-xenial-stemcell
      trigger: true
  - put: smoke-deployment
    params:
      manifest: concourse/ci/deployments/bosh-smoke.yml
      releases:
      - concourse-release/*.tgz
      - postgres-release/*.tgz
      - bpm-release/*.tgz
      stemcells:
      - gcp-xenial-stemcell/*.tgz
  - task: discover-bosh-endpoint-info
    file: concourse/ci/tasks/discover-bosh-endpoint-info.yml
    image: unit-image
    params:
      BOSH_ENVIRONMENT: ((bosh_target))
      BOSH_CLIENT: ((bosh_client.id))
      BOSH_CLIENT_SECRET: ((bosh_client.secret))
      BOSH_DEPLOYMENT: concourse-smoke
      BOSH_INSTANCE_GROUP: concourse
  - task: smoke
    image: unit-image
    file: concourse/ci/tasks/smoke.yml

- name: bosh-topgun
  public: true
  serial: true
<<<<<<< HEAD
  interruptible: true
=======
>>>>>>> 9a60628e
  plan:
  - aggregate:
    - get: concourse
      passed: [bosh-bump]
      trigger: true
    - get: unit-image
      passed: [bosh-bump]
      trigger: true
    - get: version
      passed: [bosh-bump]
      trigger: true
    - get: concourse-release
      trigger: true
    - get: postgres-release
      trigger: true
    - get: bpm-release
      trigger: true
    - get: gcp-xenial-stemcell
      trigger: true
    - get: git-server-release
      trigger: true
    - get: vault-release
      trigger: true
    - get: credhub-release
      trigger: true
  - task: bosh-topgun
    file: concourse/ci/tasks/topgun.yml
    image: unit-image
    input_mapping:
      stemcell: gcp-xenial-stemcell
    params:
      BOSH_ENVIRONMENT: ((bosh_target))
      BOSH_CLIENT: ((bosh_client.id))
      BOSH_CLIENT_SECRET: ((bosh_client.secret))
      BOSH_KEY: ((topgun_bosh_key))
      AWS_REGION: ((topgun_aws_ssm.region))
      AWS_ACCESS_KEY_ID: ((topgun_aws_ssm.access_key_id))
      AWS_SECRET_ACCESS_KEY: ((topgun_aws_ssm.secret_access_key))

- name: bosh-prod-deploy
<<<<<<< HEAD
  public: true
=======
>>>>>>> 9a60628e
  serial: true
  interruptible: true
  plan:
  - aggregate:
    - get: concourse
      passed: [bosh-smoke, bosh-topgun]
      trigger: true
    - get: version
      passed: [bosh-smoke, bosh-topgun]
      trigger: true
    - get: concourse-release
      passed: [bosh-smoke, bosh-topgun]
      trigger: true
    - get: postgres-release
      passed: [bosh-smoke, bosh-topgun]
      trigger: true
    - get: bpm-release
      passed: [bosh-smoke, bosh-topgun]
      trigger: true
    - get: gcp-xenial-stemcell
      passed: [bosh-smoke, bosh-topgun]
      trigger: true
    - get: cbd
      trigger: true
    - get: gcp-windows-stemcell
    - get: bbr-sdk-release
  - put: prod-deployment
    params:
      manifest: cbd/cluster/concourse.yml
      stemcells:
      - gcp-xenial-stemcell/*.tgz
      - gcp-windows-stemcell/*.tgz
      releases:
<<<<<<< HEAD
      - concourse-release/*.tgz
      - postgres-release/*.tgz
      - bpm-release/*.tgz
=======
      - garden-runc-release/*.tgz
      - postgres-release/*.tgz
      - bosh-rc/concourse-*.tgz
>>>>>>> 9a60628e
      - bbr-sdk-release/*.tgz
      ops_files:
      - cbd/cluster/operations/scale.yml
      - cbd/cluster/operations/dev-versions.yml
      - cbd/cluster/operations/privileged-http.yml
      - cbd/cluster/operations/tls.yml
      - cbd/cluster/operations/privileged-https.yml
      - cbd/cluster/operations/basic-auth.yml
      - cbd/cluster/operations/github-auth.yml
      - cbd/cluster/operations/encryption.yml
      - cbd/cluster/operations/vault-tls-cert-auth.yml
      - cbd/cluster/operations/influxdb.yml
      - cbd/cluster/operations/db-stats.yml
      - cbd/cluster/operations/web-network-extension.yml
      - cbd/cluster/operations/team-authorized-keys.yml
      - cbd/cluster/operations/untrusted-worker.yml
      - cbd/cluster/operations/windows-worker.yml
      - cbd/cluster/operations/telegraf-postgres.yml
      - cbd/cluster/operations/syslog_forwarder.yml
      - cbd/cluster/operations/backup-atc.yml
<<<<<<< HEAD
      - cbd/cluster/operations/task-limits.yml
      - cbd/cluster/operations/windows-worker-network.yml
=======
      - cbd/cluster/operations/worker-forward-registration-mode.yml
      - cbd/cluster/operations/task-limits.yml
>>>>>>> 9a60628e
      vars_files:
      - cbd/versions.yml
      vars:
        deployment_name: concourse-prod
        web_instances: 2
        worker_instances: 5
        external_url: "https://ci.concourse-ci.org"
        web_vm_type: web
        db_vm_type: database
        worker_vm_type: worker
        untrusted_worker_vm_type: worker
        db_persistent_disk_type: large
        network_name: private
        web_network_name: web
        untrusted_worker_network_name: private
        web_network_vm_extension: concourse-web-target-pool
        untrusted_worker_deny_networks: [10.0.0.0/16]
        untrusted_worker_tags: [pr]
        windows_worker_tsa_host: ci.concourse-ci.org:2222
<<<<<<< HEAD
        windows_worker_os: windows1803
        windows_worker_vm_type: worker
        windows_worker_network_name: windows
=======
        windows_worker_os: windows2016
        windows_worker_vm_type: worker
>>>>>>> 9a60628e
        syslog_address: logs2.papertrailapp.com
        syslog_port: 51403
        syslog_permitted_peer: "*.papertrailapp.com"
        default_task_memory_limit: 5GB
        default_task_cpu_limit: 1024

- name: push-docs
  public: true
  serial: true
  plan:
  - aggregate:
    - get: docs
    - get: version
  - task: build-docs
    file: docs/ci/build.yml
    params: {ANALYTICS_ID: ((analytics_id))}
  - put: concourse-docs
    params:
      current_app_name: docs
      manifest: built-docs/manifest.yml

- name: merge-cbd
<<<<<<< HEAD
  public: true
=======
>>>>>>> 9a60628e
  serial: true
  plan:
  - get: cbd-master
    trigger: true
  - put: cbd
    params:
      repository: cbd-master
      merge: true

- name: install-windows-deps
<<<<<<< HEAD
  public: true
  serial: true
=======
>>>>>>> 9a60628e
  plan:
  - aggregate:
    - get: concourse
      params: {submodules: none}
    - get: golang-windows
  - task: install-go
    file: concourse/ci/tasks/install-go-windows.yml
  - task: install-git
    file: concourse/ci/tasks/choco-install.yml
    params: {PACKAGE: git}
  - task: install-mingw
    file: concourse/ci/tasks/choco-install.yml
    params: {PACKAGE: mingw}

resources:
- name: concourse
  type: git
  source:
    uri: https://github.com/concourse/concourse.git
    branch: master

- name: unit-dockerfile
  type: git
  source:
    uri: https://github.com/concourse/concourse.git
    branch: master
    paths: [ci/dockerfiles/unit]

- name: dev-image
  type: registry-image-beta
  source:
    repository: concourse/dev
    username: ((docker.username))
    password: ((docker.password))

- name: unit-image
  type: registry-image-beta
  source:
    repository: concourse/unit
    username: ((docker.username))
    password: ((docker.password))

- name: postgres-image
  type: registry-image
  source: {repository: postgres}

- name: dumb-init
  type: github-release
  source:
    owner: Yelp
    repository: dumb-init
    access_token: ((concourse_github_dummy.access_token))

- name: gdn
  type: github-release
  source:
    owner: cloudfoundry
    repository: garden-runc-release
    access_token: ((concourse_github_dummy.access_token))

- name: mock-resource
  type: github-release
  source:
    owner: concourse
    repository: mock-resource
    access_token: ((concourse_github_dummy.access_token))

- name: registry-image-resource
  type: github-release
  source:
    owner: concourse
    repository: registry-image-resource
    access_token: ((concourse_github_dummy.access_token))

- name: git-resource
  type: github-release
  source:
    owner: concourse
    repository: git-resource
    access_token: ((concourse_github_dummy.access_token))

- name: time-resource
  type: github-release
  source:
    owner: concourse
    repository: time-resource
    access_token: ((concourse_github_dummy.access_token))

- name: builder
  type: registry-image
  source: {repository: concourse/builder}

- name: version
  type: semver
  source:
    driver: gcs
    bucket: concourse-artifacts
    json_key: ((concourse_artifacts_json_key))
    key: version

- name: linux-rc
  type: gcs
  source:
    bucket: concourse-artifacts
    json_key: ((concourse_artifacts_json_key))
    regexp: rcs/concourse-(.*)-linux-amd64.tgz

- name: windows-rc
  type: gcs
  source:
    bucket: concourse-artifacts
    json_key: ((concourse_artifacts_json_key))
    regexp: rcs/concourse-(.*)-windows-amd64.zip

- name: darwin-rc
  type: gcs
  source:
    bucket: concourse-artifacts
    json_key: ((concourse_artifacts_json_key))
    regexp: rcs/concourse-(.*)-darwin-amd64.tgz

- name: docs
  type: git
  source:
    uri: https://github.com/concourse/docs
    branch: master

- name: concourse-docs
  type: cf
  source:
    api: ((docs_cf.target))
    username: ((docs_cf.username))
    password: ((docs_cf.password))
    organization: ((docs_cf.organization))
    space: ((docs_cf.space))

- name: concourse-release
  type: bosh-release
  source:
    uri: https://github.com/concourse/concourse-bosh-release
    dev_releases: true
    private_config:
      blobstore:
        provider: gcs
        options:
          credentials_source: static
          json_key: ((concourse_artifacts_json_key))

- name: postgres-release
  type: bosh-io-release
  source:
    repository: cloudfoundry/postgres-release

- name: bpm-release
  type: bosh-io-release
  source:
    repository: cloudfoundry-incubator/bpm-release

- name: bbr-sdk-release
  type: bosh-io-release
  source:
    repository: cloudfoundry-incubator/backup-and-restore-sdk-release

- name: git-server-release
  type: bosh-io-release
  source:
    repository: cloudfoundry-community/git-server-release

- name: vault-release
  type: bosh-io-release
  source:
    repository: vito/vault-boshrelease

- name: credhub-release
  type: bosh-io-release
  source:
    repository: pivotal-cf/credhub-release

- name: concourse-release-repo
  type: git
  source:
    uri: git@github.com:concourse/concourse-bosh-release
    branch: master
    private_key: ((concourse_release_deploy_key))

- name: smoke-deployment
  type: bosh-deployment
  source:
    target: ((bosh_target))
    client: ((bosh_client.id))
    client_secret: ((bosh_client.secret))
    deployment: concourse-smoke

- name: prod-deployment
  type: bosh-deployment
  source:
    target: ((bosh_target))
    client: ((bosh_client.id))
    client_secret: ((bosh_client.secret))
    deployment: concourse-prod

- name: gcp-xenial-stemcell
  type: bosh-io-stemcell
  source:
    name: bosh-google-kvm-ubuntu-xenial-go_agent

- name: gcp-windows-stemcell
  type: bosh-io-stemcell
  source:
<<<<<<< HEAD
    name: bosh-google-kvm-windows1803-go_agent
=======
    name: bosh-google-kvm-windows2016-go_agent
>>>>>>> 9a60628e

- name: cbd
  type: git
  source:
    uri: git@github.com:concourse/concourse-bosh-deployment.git
    branch: develop
    private_key: ((concourse_deployment_repo_private_key))

- name: cbd-master
  type: git
  source:
    uri: git@github.com:concourse/concourse-bosh-deployment.git
    branch: master
    private_key: ((concourse_deployment_repo_private_key))

- name: charts
  type: git
  source:
     uri: https://github.com/concourse/charts.git
     branch: concourse-chart-image-digest

- name: golang-windows
  type: s3
  source:
    endpoint: storage.googleapis.com
    bucket: golang
    regexp: 'go(\d+\.\d+(\.\d+)?)\.windows-amd64\.msi'<|MERGE_RESOLUTION|>--- conflicted
+++ resolved
@@ -144,10 +144,6 @@
       trigger: true
     - get: unit-image
       trigger: true
-<<<<<<< HEAD
-=======
-      passed: [unit]
->>>>>>> 9a60628e
     - get: gdn
       trigger: true
     - get: dumb-init
@@ -196,11 +192,7 @@
       passed: [unit, dev-image]
       trigger: true
     - get: unit-image
-<<<<<<< HEAD
       passed: [unit, dev-image]
-=======
-      passed: [dev-image]
->>>>>>> 9a60628e
       trigger: true
     - get: dev-image
       passed: [dev-image]
@@ -223,11 +215,7 @@
       passed: [unit, dev-image]
       trigger: true
     - get: unit-image
-<<<<<<< HEAD
       passed: [unit, dev-image]
-=======
-      passed: [dev-image]
->>>>>>> 9a60628e
       trigger: true
     - get: dev-image
       passed: [dev-image]
@@ -243,7 +231,6 @@
 
 - name: k8s-smoke
   public: true
-<<<<<<< HEAD
   serial: true
   plan:
   - aggregate:
@@ -252,23 +239,10 @@
       trigger: true
     - get: unit-image
       passed: [unit, dev-image]
-=======
-  max_in_flight: 1
-  plan:
-  - aggregate:
-    - get: concourse
-      passed: [dev-image]
->>>>>>> 9a60628e
       trigger: true
     - get: dev-image
       passed: [dev-image]
       params: {format: oci}
-<<<<<<< HEAD
-=======
-    - get: unit-image
-      passed: [dev-image]
-      trigger: true
->>>>>>> 9a60628e
     - get: charts
   - task: terraform-k8s-smoke
     file: concourse/ci/tasks/terraform-smoke.yml
@@ -410,20 +384,14 @@
     input_mapping: {endpoint-info: outputs}
 
 - name: bosh-bump
-<<<<<<< HEAD
-  public: true
-=======
->>>>>>> 9a60628e
-  serial: true
-  plan:
-  - aggregate:
-    - get: concourse
-<<<<<<< HEAD
+  public: true
+  serial: true
+  plan:
+  - aggregate:
+    - get: concourse
       passed: [bin-smoke]
       trigger: true
     - get: unit-image
-=======
->>>>>>> 9a60628e
       passed: [bin-smoke]
       trigger: true
     - get: unit-image
@@ -456,15 +424,8 @@
     # that we 'put' to.
     - get: concourse
       passed: [bosh-bump]
-<<<<<<< HEAD
     - get: unit-image
       passed: [bosh-bump]
-=======
-      trigger: true
-    - get: unit-image
-      passed: [bosh-bump]
-      trigger: true
->>>>>>> 9a60628e
     - get: version
       passed: [bosh-bump]
       trigger: true
@@ -501,10 +462,7 @@
 - name: bosh-topgun
   public: true
   serial: true
-<<<<<<< HEAD
   interruptible: true
-=======
->>>>>>> 9a60628e
   plan:
   - aggregate:
     - get: concourse
@@ -545,10 +503,7 @@
       AWS_SECRET_ACCESS_KEY: ((topgun_aws_ssm.secret_access_key))
 
 - name: bosh-prod-deploy
-<<<<<<< HEAD
-  public: true
-=======
->>>>>>> 9a60628e
+  public: true
   serial: true
   interruptible: true
   plan:
@@ -582,15 +537,9 @@
       - gcp-xenial-stemcell/*.tgz
       - gcp-windows-stemcell/*.tgz
       releases:
-<<<<<<< HEAD
       - concourse-release/*.tgz
       - postgres-release/*.tgz
       - bpm-release/*.tgz
-=======
-      - garden-runc-release/*.tgz
-      - postgres-release/*.tgz
-      - bosh-rc/concourse-*.tgz
->>>>>>> 9a60628e
       - bbr-sdk-release/*.tgz
       ops_files:
       - cbd/cluster/operations/scale.yml
@@ -611,13 +560,8 @@
       - cbd/cluster/operations/telegraf-postgres.yml
       - cbd/cluster/operations/syslog_forwarder.yml
       - cbd/cluster/operations/backup-atc.yml
-<<<<<<< HEAD
       - cbd/cluster/operations/task-limits.yml
       - cbd/cluster/operations/windows-worker-network.yml
-=======
-      - cbd/cluster/operations/worker-forward-registration-mode.yml
-      - cbd/cluster/operations/task-limits.yml
->>>>>>> 9a60628e
       vars_files:
       - cbd/versions.yml
       vars:
@@ -637,14 +581,9 @@
         untrusted_worker_deny_networks: [10.0.0.0/16]
         untrusted_worker_tags: [pr]
         windows_worker_tsa_host: ci.concourse-ci.org:2222
-<<<<<<< HEAD
         windows_worker_os: windows1803
         windows_worker_vm_type: worker
         windows_worker_network_name: windows
-=======
-        windows_worker_os: windows2016
-        windows_worker_vm_type: worker
->>>>>>> 9a60628e
         syslog_address: logs2.papertrailapp.com
         syslog_port: 51403
         syslog_permitted_peer: "*.papertrailapp.com"
@@ -667,10 +606,7 @@
       manifest: built-docs/manifest.yml
 
 - name: merge-cbd
-<<<<<<< HEAD
-  public: true
-=======
->>>>>>> 9a60628e
+  public: true
   serial: true
   plan:
   - get: cbd-master
@@ -681,11 +617,8 @@
       merge: true
 
 - name: install-windows-deps
-<<<<<<< HEAD
-  public: true
-  serial: true
-=======
->>>>>>> 9a60628e
+  public: true
+  serial: true
   plan:
   - aggregate:
     - get: concourse
@@ -895,11 +828,7 @@
 - name: gcp-windows-stemcell
   type: bosh-io-stemcell
   source:
-<<<<<<< HEAD
     name: bosh-google-kvm-windows1803-go_agent
-=======
-    name: bosh-google-kvm-windows2016-go_agent
->>>>>>> 9a60628e
 
 - name: cbd
   type: git
