--- conflicted
+++ resolved
@@ -37,12 +37,11 @@
 
 * Fix a bug where a Task's image or input volume(s) were redundantly streamed from another worker despite having a local copy. This would only occur if the image or input(s) were provided by a resource definition (eg. Get step).
 
-<<<<<<< HEAD
-#### <sub><sup><a name="5596" href="#5595">:link:</a></sup></sub> fix
- 
-* @lbenedix and @shyamz-22 fixed overriding of the provider Auth when Team Auth is empty. This prevents the accidental locking out of users from `main` or other teams. #5596
-=======
 #### <sub><sup><a name="5604" href="#5604">:link:</a></sup></sub> fix
 
 * Previously, aborting a build could sometimes result in an `errored` status rather than an `aborted` status. This happened when step code wrapped the `err` return value, fooling our `==` check. We now use [`errors.Is`](https://golang.org/pkg/errors/#Is) (new in Go 1.13) to check for the error indicating the build has been aborted, so now the build should be correctly given the `aborted` status even if the step wraps the error. #5604
->>>>>>> a02ef2d9
+
+
+#### <sub><sup><a name="5596" href="#5595">:link:</a></sup></sub> fix
+ 
+* @lbenedix and @shyamz-22 fixed overriding of the provider Auth when Team Auth is empty. This prevents the accidental locking out of users from `main` or other teams. #5596