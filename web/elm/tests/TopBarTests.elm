--- conflicted
+++ resolved
@@ -350,28 +350,8 @@
                 ]
             ]
         , rspecStyleDescribe "rendering user menus on clicks"
-<<<<<<< HEAD
-            (Application.init
-                { turbulenceImgSrc = ""
-                , notFoundImgSrc = ""
-                , csrfToken = ""
-                , authToken = ""
-                , pipelineRunningKeyframes = ""
-                }
-                { protocol = Url.Http
-                , host = ""
-                , port_ = Nothing
-                , path = "/teams/team/pipelines/pipeline"
-                , query = Nothing
-                , fragment = Nothing
-                }
-                |> Tuple.first
-            )
-            [ it "shows user menu when Click UserMenu msg is received" <|
-=======
             (Common.init "/teams/team/pipelines/pipeline")
             [ it "shows user menu when ToggleUserMenu msg is received" <|
->>>>>>> ee0f2517
                 Application.handleCallback
                     (Callback.UserFetched <| Ok sampleUser)
                     >> Tuple.first
